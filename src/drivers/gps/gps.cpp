--- conflicted
+++ resolved
@@ -361,14 +361,9 @@
 				_report_gps_pos.timestamp_variance = hrt_absolute_time();
 				_report_gps_pos.timestamp_velocity = hrt_absolute_time();
 				_report_gps_pos.timestamp_time = hrt_absolute_time();
-<<<<<<< HEAD
-				if (_report_gps_pos_pub != nullptr) {
-					orb_publish(ORB_ID(vehicle_gps_position), _report_gps_pos_pub, &_report_gps_pos);
-=======
->>>>>>> 46920cfd
 
 				if (!(_pub_blocked)) {
-					if (_report_gps_pos_pub > 0) {
+					if (_report_gps_pos_pub != nullptr) {
 						orb_publish(ORB_ID(vehicle_gps_position), _report_gps_pos_pub, &_report_gps_pos);
 
 					} else {
