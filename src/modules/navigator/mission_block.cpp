/****************************************************************************
 *
 *   Copyright (c) 2014 PX4 Development Team. All rights reserved.
 *
 * Redistribution and use in source and binary forms, with or without
 * modification, are permitted provided that the following conditions
 * are met:
 *
 * 1. Redistributions of source code must retain the above copyright
 *    notice, this list of conditions and the following disclaimer.
 * 2. Redistributions in binary form must reproduce the above copyright
 *    notice, this list of conditions and the following disclaimer in
 *    the documentation and/or other materials provided with the
 *    distribution.
 * 3. Neither the name PX4 nor the names of its contributors may be
 *    used to endorse or promote products derived from this software
 *    without specific prior written permission.
 *
 * THIS SOFTWARE IS PROVIDED BY THE COPYRIGHT HOLDERS AND CONTRIBUTORS
 * "AS IS" AND ANY EXPRESS OR IMPLIED WARRANTIES, INCLUDING, BUT NOT
 * LIMITED TO, THE IMPLIED WARRANTIES OF MERCHANTABILITY AND FITNESS
 * FOR A PARTICULAR PURPOSE ARE DISCLAIMED. IN NO EVENT SHALL THE
 * COPYRIGHT OWNER OR CONTRIBUTORS BE LIABLE FOR ANY DIRECT, INDIRECT,
 * INCIDENTAL, SPECIAL, EXEMPLARY, OR CONSEQUENTIAL DAMAGES (INCLUDING,
 * BUT NOT LIMITED TO, PROCUREMENT OF SUBSTITUTE GOODS OR SERVICES; LOSS
 * OF USE, DATA, OR PROFITS; OR BUSINESS INTERRUPTION) HOWEVER CAUSED
 * AND ON ANY THEORY OF LIABILITY, WHETHER IN CONTRACT, STRICT
 * LIABILITY, OR TORT (INCLUDING NEGLIGENCE OR OTHERWISE) ARISING IN
 * ANY WAY OUT OF THE USE OF THIS SOFTWARE, EVEN IF ADVISED OF THE
 * POSSIBILITY OF SUCH DAMAGE.
 *
 ****************************************************************************/
/**
 * @file mission_block.cpp
 *
 * Helper class to use mission items
 *
 * @author Julian Oes <julian@oes.ch>
 */

#include <sys/types.h>
#include <string.h>
#include <stdlib.h>
#include <unistd.h>
#include <math.h>
#include <float.h>

#include <systemlib/err.h>
#include <geo/geo.h>
#include <mavlink/mavlink_log.h>

#include <uORB/uORB.h>

#include "navigator.h"
#include "mission_block.h"


MissionBlock::MissionBlock(Navigator *navigator, const char *name) :
	NavigatorMode(navigator, name),
	_waypoint_position_reached(false),
	_waypoint_yaw_reached(false),
	_time_first_inside_orbit(0),
	_mission_item({0})
{
}

MissionBlock::~MissionBlock()
{
}

bool
MissionBlock::is_mission_item_reached()
{
	if (_mission_item.nav_cmd == NAV_CMD_IDLE) {
		return false;
	}

	if (_mission_item.nav_cmd == NAV_CMD_LAND) {
		return _navigator->get_vstatus()->condition_landed;
	}

	/* TODO: count turns */
	if ((/*_mission_item.nav_cmd == NAV_CMD_LOITER_TURN_COUNT ||*/
	     _mission_item.nav_cmd == NAV_CMD_LOITER_UNLIMITED)) {
		return false;
	}

	hrt_abstime now = hrt_absolute_time();

	if (!_waypoint_position_reached) {
		float dist = -1.0f;
		float dist_xy = -1.0f;
		float dist_z = -1.0f;

		float altitude_amsl = _mission_item.altitude_is_relative
				      ? _mission_item.altitude + _navigator->get_home_position()->alt
			              : _mission_item.altitude;

		dist = get_distance_to_point_global_wgs84(_mission_item.lat, _mission_item.lon, altitude_amsl,
				                          _navigator->get_global_position()->lat,
							  _navigator->get_global_position()->lon,
							  _navigator->get_global_position()->alt,
				&dist_xy, &dist_z);

		if (_mission_item.nav_cmd == NAV_CMD_TAKEOFF && _navigator->get_vstatus()->is_rotary_wing) {
			/* require only altitude for takeoff for multicopter */
			if (_navigator->get_global_position()->alt >
				altitude_amsl - _navigator->get_acceptance_radius()) {
				_waypoint_position_reached = true;
			}
		} else if (_mission_item.nav_cmd == NAV_CMD_TAKEOFF) {
			/* for takeoff mission items use the parameter for the takeoff acceptance radius */
			if (dist >= 0.0f && dist <= _navigator->get_acceptance_radius()) {
				_waypoint_position_reached = true;
			}
		} else {
			/* for normal mission items used their acceptance radius */
			if (dist >= 0.0f && dist <= _mission_item.acceptance_radius) {
				_waypoint_position_reached = true;
			}
		}
	}

	if (_waypoint_position_reached && !_waypoint_yaw_reached) {

		/* TODO: removed takeoff, why? */
		if (_navigator->get_vstatus()->is_rotary_wing && isfinite(_mission_item.yaw)) {

			/* check yaw if defined only for rotary wing except takeoff */
			float yaw_err = _wrap_pi(_mission_item.yaw - _navigator->get_global_position()->yaw);

			if (fabsf(yaw_err) < 0.2f) { /* TODO: get rid of magic number */
				_waypoint_yaw_reached = true;
			}

		} else {
			_waypoint_yaw_reached = true;
		}
	}

	/* check if the current waypoint was reached */
	if (_waypoint_position_reached && _waypoint_yaw_reached) {

		if (_time_first_inside_orbit == 0) {
			_time_first_inside_orbit = now;

			// if (_mission_item.time_inside > 0.01f) {
			// 	mavlink_log_info(_mavlink_fd, "#audio: waypoint reached, wait for %.1fs",
			// 		(double)_mission_item.time_inside);
			// }
		}

		/* check if the MAV was long enough inside the waypoint orbit */
		if (now - _time_first_inside_orbit >= (hrt_abstime)_mission_item.time_inside * 1e6f) {
			return true;
		}
	}
	return false;
}

void
MissionBlock::reset_mission_item_reached()
{
	_waypoint_position_reached = false;
	_waypoint_yaw_reached = false;
	_time_first_inside_orbit = 0;
}

void
MissionBlock::mission_item_to_position_setpoint(const struct mission_item_s *item, struct position_setpoint_s *sp)
{
	sp->valid = true;
	sp->lat = item->lat;
	sp->lon = item->lon;
	sp->alt = item->altitude_is_relative ? item->altitude + _navigator->get_home_position()->alt : item->altitude;
	sp->yaw = item->yaw;
	sp->loiter_radius = item->loiter_radius;
	sp->loiter_direction = item->loiter_direction;
	sp->pitch_min = item->pitch_min;

	switch (item->nav_cmd) {
	case NAV_CMD_IDLE:
		sp->type = SETPOINT_TYPE_IDLE;
		break;

	case NAV_CMD_TAKEOFF:
		sp->type = SETPOINT_TYPE_TAKEOFF;
		break;

	case NAV_CMD_LAND:
		sp->type = SETPOINT_TYPE_LAND;
		break;

	case NAV_CMD_LOITER_TIME_LIMIT:
	case NAV_CMD_LOITER_TURN_COUNT:
	case NAV_CMD_LOITER_UNLIMITED:
		sp->type = SETPOINT_TYPE_LOITER;
		break;

	default:
		sp->type = SETPOINT_TYPE_POSITION;
		break;
	}
}

void
MissionBlock::set_previous_pos_setpoint()
{
	struct position_setpoint_triplet_s *pos_sp_triplet = _navigator->get_position_setpoint_triplet();

    if (pos_sp_triplet->current.valid) {
        memcpy(&pos_sp_triplet->previous, &pos_sp_triplet->current, sizeof(struct position_setpoint_s));
    }
}

void
MissionBlock::set_loiter_item(struct mission_item_s *item)
{
	if (_navigator->get_vstatus()->condition_landed) {
		/* landed, don't takeoff, but switch to IDLE mode */
		item->nav_cmd = NAV_CMD_IDLE;

<<<<<<< HEAD
	} else {
		item->nav_cmd = NAV_CMD_LOITER_UNLIMITED;

		struct position_setpoint_triplet_s *pos_sp_triplet = _navigator->get_position_setpoint_triplet();
=======
    if (pos_sp_triplet->current.type != SETPOINT_TYPE_LOITER
            || (fabsf(pos_sp_triplet->current.loiter_radius - _navigator->get_loiter_radius()) > FLT_EPSILON)
            || pos_sp_triplet->current.loiter_direction != 1
            || pos_sp_triplet->previous.valid
            || !pos_sp_triplet->current.valid
            || pos_sp_triplet->next.valid) {
        /* position setpoint triplet should be updated */
        pos_sp_triplet->current.type = SETPOINT_TYPE_LOITER;
        pos_sp_triplet->current.loiter_radius = _navigator->get_loiter_radius();
        pos_sp_triplet->current.loiter_direction = 1;

        pos_sp_triplet->previous.valid = false;
        pos_sp_triplet->current.valid = true;
        pos_sp_triplet->next.valid = false;
        return true;
    }
>>>>>>> 2389a11a

		if (_navigator->get_can_loiter_at_sp() && pos_sp_triplet->current.valid) {
			/* use current position setpoint */
			item->lat = pos_sp_triplet->current.lat;
			item->lon = pos_sp_triplet->current.lon;
			item->altitude = pos_sp_triplet->current.alt;

		} else {
			/* use current position */
			item->lat = _navigator->get_global_position()->lat;
			item->lon = _navigator->get_global_position()->lon;
			item->altitude = _navigator->get_global_position()->alt;
		}

		item->altitude_is_relative = false;
		item->yaw = NAN;
		item->loiter_radius = _navigator->get_loiter_radius();
		item->loiter_direction = 1;
		item->acceptance_radius = _navigator->get_acceptance_radius();
		item->time_inside = 0.0f;
		item->pitch_min = 0.0f;
		item->autocontinue = false;
		item->origin = ORIGIN_ONBOARD;
	}
}<|MERGE_RESOLUTION|>--- conflicted
+++ resolved
@@ -220,29 +220,10 @@
 		/* landed, don't takeoff, but switch to IDLE mode */
 		item->nav_cmd = NAV_CMD_IDLE;
 
-<<<<<<< HEAD
 	} else {
 		item->nav_cmd = NAV_CMD_LOITER_UNLIMITED;
 
 		struct position_setpoint_triplet_s *pos_sp_triplet = _navigator->get_position_setpoint_triplet();
-=======
-    if (pos_sp_triplet->current.type != SETPOINT_TYPE_LOITER
-            || (fabsf(pos_sp_triplet->current.loiter_radius - _navigator->get_loiter_radius()) > FLT_EPSILON)
-            || pos_sp_triplet->current.loiter_direction != 1
-            || pos_sp_triplet->previous.valid
-            || !pos_sp_triplet->current.valid
-            || pos_sp_triplet->next.valid) {
-        /* position setpoint triplet should be updated */
-        pos_sp_triplet->current.type = SETPOINT_TYPE_LOITER;
-        pos_sp_triplet->current.loiter_radius = _navigator->get_loiter_radius();
-        pos_sp_triplet->current.loiter_direction = 1;
-
-        pos_sp_triplet->previous.valid = false;
-        pos_sp_triplet->current.valid = true;
-        pos_sp_triplet->next.valid = false;
-        return true;
-    }
->>>>>>> 2389a11a
 
 		if (_navigator->get_can_loiter_at_sp() && pos_sp_triplet->current.valid) {
 			/* use current position setpoint */
